--- conflicted
+++ resolved
@@ -96,19 +96,12 @@
             //char *buf;
             std::cout << "read file \n";
             std::cout.flush();
-<<<<<<< HEAD
 
             if (distance < .1) {
                 return;
             } else {
                 previous_lat = msg->latitude;
                 previous_long = msg->longitude;
-=======
-            std::ifstream in(filename.c_str());
-            std::string message;
-            while (in) {
-                message.push_back(in.get());
->>>>>>> 821b8280
             }
             char *bt = &message[0u];
             t = bt;
